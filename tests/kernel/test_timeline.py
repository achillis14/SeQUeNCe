--- conflicted
+++ resolved
@@ -99,7 +99,6 @@
     assert dummys[0].click_time == 10 and dummys[1].click_time == 20
 
 
-<<<<<<< HEAD
 def test_ns_to_human_time():
     tl = Timeline()
     ten_hours = int(10 * 3600e9)
@@ -110,7 +109,8 @@
     assert tl.ns_to_human_time(ten_seconds) == "0:00:10"
     ten_ms = int(1e7)
     assert tl.ns_to_human_time(ten_ms) == "0:00:00.010000"
-=======
+
+
 def test_remove_entity_by_name():
     tl = Timeline()
     e1 = Dummy("e1", tl)
@@ -125,5 +125,4 @@
     tl = Timeline()
     e1 = Dummy("e1", tl)
     assert tl.get_entity_by_name("e1") == e1
-    assert tl.get_entity_by_name("e2") is None
->>>>>>> d3001328
+    assert tl.get_entity_by_name("e2") is None