--- conflicted
+++ resolved
@@ -173,12 +173,8 @@
             card.add(reservation)
         else:
             break
-<<<<<<< HEAD
-    msg = ResourceReservationMessage(RSVPMsgType.REJECT, n1.rsvp.name, reservation, path=['n0', 'n1', 'n2'])
-=======
     msg = ResourceReservationMessage(RSVPMsgType.REJECT, n1.rsvp.name,
                                      reservation, path=['n0', 'n1', 'n2'])
->>>>>>> 8b1c7b23
     n1.rsvp.pop("n2", msg)
     assert len(n1.pop_log) == 0 and len(n1.push_log) == 1
     assert n1.push_log[0]["msg"].msg_type == RSVPMsgType.REJECT
@@ -303,8 +299,7 @@
     counter = 0
     for memory in memo_arr:
         print(memory.entangled_memory["node_id"], memory.fidelity)
-        if memory.entangled_memory["node_id"] == "r4" \
-                and memory.fidelity >= 0.9:
+        if memory.entangled_memory["node_id"] == "r4" and memory.fidelity >= 0.9:
             counter += 1
     assert counter >= 0
 
