"""Models for photon detection devices.

This module models a single photon detector (SPD) for measurement of individual photons.
It also defines a QSDetector class, which combines models of different hardware devices to measure photon states in different bases.
QSDetector is defined as an abstract template and as implementaions for polarization and time bin qubits.
"""

from abc import ABC, abstractmethod
from typing import TYPE_CHECKING, Any, Dict

from numpy import random

if TYPE_CHECKING:
    from ..kernel.timeline import Timeline
    from ..components.photon import Photon
    from typing import List

from ..components.beam_splitter import BeamSplitter
from ..components.switch import Switch
from ..components.interferometer import Interferometer
from ..kernel.entity import Entity
from ..kernel.event import Event
from ..kernel.process import Process
from ..utils.encoding import time_bin


class Detector(Entity):
<<<<<<< HEAD
    """Single photon detector device.

    This class models a single photon detector, for detecting photons.
    Can be attached to many different devices to enable different measurement options.

    Attributes:
        name (str): label for detector instance.
        timeline (Timeline): timeline for simulation.
        efficiency (float): probability to successfully measure an incoming photon.
        dark_count (float): average number of false positive detections per second.
        count_rate (float): maximum detection rate; defines detector cooldown time.
        time_resolution (int): minimum resolving power of photon arrival time (in ps).
        photon_counter (int): counts number of detection events.
    """

    def __init__(self, name: str, timeline: "Timeline", **kwargs):
        Entity.__init__(self, name, timeline)  # Detector is part of the QSDetector, and does not have its own name
        self.efficiency = kwargs.get("efficiency", 0.9)
        self.dark_count = kwargs.get("dark_count", 0)  # measured in 1/s
        self.count_rate = kwargs.get("count_rate", int(25e6))  # measured in Hz
        self.time_resolution = kwargs.get("time_resolution", 150)  # measured in ps
=======
    def __init__(self, name: str, timeline: "Timeline", efficiency=0.9, dark_count=0, count_rate=int(25e6),
                 time_resolution=150):
        Entity.__init__(self, name, timeline)  # Detector is part of the QSDetector, and does not have its own name
        self.efficiency = efficiency
        self.dark_count = dark_count  # measured in Hz
        self.count_rate = count_rate  # measured in Hz
        self.time_resolution = time_resolution  # measured in ps
>>>>>>> 8451b153
        self.next_detection_time = -1
        self.photon_counter = 0

    def init(self):
        """Implementation of Entity interface (see base class)."""
        self.add_dark_count()

    def get(self, dark_get=False) -> None:
        """Method to receive a photon for measurement.

        Args:
            dark_get (bool): Signifies if the call is the result of a false positive dark count event.
                If true, will ignore probability calculations (default false).

        Side Effects:
            May notify upper entities of a detection event.
        """

        self.photon_counter += 1
        now = self.timeline.now()
        time = round(now / self.time_resolution) * self.time_resolution

        if (random.random_sample() < self.efficiency or dark_get) and now > self.next_detection_time:
            self.notify({'time': time})
            self.next_detection_time = now + (1e12 / self.count_rate)  # period in ps

    def add_dark_count(self) -> None:
        """Method to schedule false positive detection events.

        Events are scheduled as a Poisson process.

        Side Effects:
            May schedule future `get` method calls.
            May schedule future calls to self.
        """

        if self.dark_count > 0:
            time_to_next = int(random.exponential(1 / self.dark_count) * 1e12)  # time to next dark count
            time = time_to_next + self.timeline.now()  # time of next dark count

            process1 = Process(self, "add_dark_count", [])  # schedule photon detection and dark count add in future
            process2 = Process(self, "get", [True])
            event1 = Event(time, process1)
            event2 = Event(time, process2)
            self.timeline.schedule(event1)
            self.timeline.schedule(event2)

    def notify(self, info: Dict[str, Any]):
        for observer in self._observers:
            observer.trigger(self, info)


class QSDetector(Entity, ABC):
    """Abstract QSDetector parent class.

    Provides a template for objects measuring qubits in different encoding schemes.

    Attributes:
        name (str): label for QSDetector instance.
        timeline (Timeline): timeline for simulation.
        protocols (List[Protocol]): list of attached protocols.
        detectors (List[Detector]): list of attached detectors.
        trigger_times (List[List[int]]): tracks simulation time of detection events for each detector.
    """

    def __init__(self, name: str, timeline: "Timeline"):
        Entity.__init__(self, name, timeline)
        self.protocols = [] # TODO: delete?
        self.detectors = []
        self.trigger_times = []

    def update_detector_params(self, detector_id: int, arg_name: str, value: Any) -> None:
        self.detectors[detector_id].__setattr__(arg_name, value)

    @abstractmethod
    def get(self, photon: "Photon") -> None:
        """Abstract method for receiving photons for measurement."""

        pass

<<<<<<< HEAD
    def pop(self, detector: "Detector", time: int) -> None:
        """Method to receive measurements from lower-level entities (i.e. Detectors).

        Arguments:
            detector (Detector): detector object making a detection.
            time (int): simulation time of detection.
        """

=======
    def trigger(self, detector: Detector, info: Dict[str, Any]) -> None:
>>>>>>> 8451b153
        detector_index = self.detectors.index(detector)
        self.trigger_times[detector_index].append(info['time'])

    def get_photon_times(self):
        return self.trigger_times

    @abstractmethod
    def set_basis_list(self, basis_list: "List", start_time: int, frequency: int) -> None:
        pass


class QSDetectorPolarization(QSDetector):
    """QSDetector to measure polarization encoded qubits.

    There are two detectors.
    Detectors[0] and detectors[1] are directly connected to the beamsplitter.

    Attributes:
        name (str): label for QSDetector instance.
        timeline (Timeline): timeline for simulation.
        protocols (List[Protocol]): list of attached protocols.
        detectors (List[Detector]): list of attached detectors (length 2).
        trigger_times (List[List[int]]): tracks simulation time of detection events for each detector.
        splitter (BeamSplitter): internal beamsplitter object.
    """

    def __init__(self, name: str, timeline: "Timeline"):
        QSDetector.__init__(self, name, timeline)
        self.detectors = [Detector(name + ".detector" + str(i), timeline) for i in range(2)]
        self.splitter = BeamSplitter(name + ".splitter", timeline)
        self.splitter.set_receiver(0, self.detectors[0])
        self.splitter.set_receiver(1, self.detectors[1])
        self.components = [self.splitter, self.detectors[0], self.detectors[1]]
        [component.attach(self) for component in self.components]
        self.trigger_times = [[], []]

    def init(self) -> None:
        """Implementation of Entity interface (see base class)."""

        assert len(self.detectors) == 2

    def get(self, photon: "Photon") -> None:
        """Method to receive a photon for measurement.

        Forwards the photon to the internal polariaztion beamsplitter.

        Arguments:
            photon (Photon): photon to measure.

        Side Effects:
            Will call `get` method of attached beamsplitter.
        """

        self.splitter.get(photon)

    def get_photon_times(self):
        times, self.trigger_times = self.trigger_times, [[], []]
        return times

    def set_basis_list(self, basis_list: "List", start_time: int, frequency: int) -> None:
        self.splitter.set_basis_list(basis_list, start_time, frequency)

    def update_splitter_params(self, arg_name: str, value: Any) -> None:
        self.splitter.__setattr__(arg_name, value)


class QSDetectorTimeBin(QSDetector):
    """QSDetector to measure time bin encoded qubits.

    There are three detectors.
    The switch is connected to detectors[0] and the interferometer.
    The interferometer is connected to detectors[1] and detectors[2].

    Attributes:
        name (str): label for QSDetector instance.
        timeline (Timeline): timeline for simulation.
        protocols (List[Protocol]): list of attached protocols.
        detectors (List[Detector]): list of attached detectors (length 3).
        trigger_times (List[List[int]]): tracks simulation time of detection events for each detector.
        switch (Switch): internal optical switch component.
        interferometer (Interferometer): internal interferometer component.
    """

    def __init__(self, name: str, timeline: "Timeline"):
        QSDetector.__init__(self, name, timeline)
        self.switch = Switch(name + ".switch", timeline)
        self.detectors = [Detector(name + ".detector" + str(i), timeline) for i in range(3)]
        self.switch.set_detector(self.detectors[0])
        self.interferometer = Interferometer(name + ".interferometer", timeline, time_bin["bin_separation"])
        self.interferometer.set_receiver(0, self.detectors[1])
        self.interferometer.set_receiver(1, self.detectors[2])
        self.switch.set_interferometer(self.interferometer)

        self.components = [self.switch, self.interferometer] + self.detectors
        [component.attach(self) for component in self.components]
        self.trigger_times = [[], [], []]

    def init(self):
        """Implementation of Entity interface (see base class)."""

        pass

    def get(self, photon):
        """Method to receive a photon for measurement.

        Forwards the photon to the internal fiber switch.

        Args:
            photon (Photon): photon to measure.

        Side Effects:
            Will call `get` method of attached switch.
        """

        self.switch.get(photon)

    def get_photon_times(self):
        times, self.trigger_times = self.trigger_times, [[], [], []]
        return times

    def set_basis_list(self, basis_list: "List", start_time: int, frequency: int) -> None:
        self.switch.set_basis_list(basis_list, start_time, frequency)

    def update_interferometer_params(self, arg_name: str, value: Any) -> None:
        self.interferometer.__setattr__(arg_name, value)<|MERGE_RESOLUTION|>--- conflicted
+++ resolved
@@ -25,7 +25,6 @@
 
 
 class Detector(Entity):
-<<<<<<< HEAD
     """Single photon detector device.
 
     This class models a single photon detector, for detecting photons.
@@ -41,21 +40,13 @@
         photon_counter (int): counts number of detection events.
     """
 
-    def __init__(self, name: str, timeline: "Timeline", **kwargs):
-        Entity.__init__(self, name, timeline)  # Detector is part of the QSDetector, and does not have its own name
-        self.efficiency = kwargs.get("efficiency", 0.9)
-        self.dark_count = kwargs.get("dark_count", 0)  # measured in 1/s
-        self.count_rate = kwargs.get("count_rate", int(25e6))  # measured in Hz
-        self.time_resolution = kwargs.get("time_resolution", 150)  # measured in ps
-=======
     def __init__(self, name: str, timeline: "Timeline", efficiency=0.9, dark_count=0, count_rate=int(25e6),
                  time_resolution=150):
         Entity.__init__(self, name, timeline)  # Detector is part of the QSDetector, and does not have its own name
         self.efficiency = efficiency
-        self.dark_count = dark_count  # measured in Hz
+        self.dark_count = dark_count  # measured in 1/s
         self.count_rate = count_rate  # measured in Hz
         self.time_resolution = time_resolution  # measured in ps
->>>>>>> 8451b153
         self.next_detection_time = -1
         self.photon_counter = 0
 
@@ -136,18 +127,7 @@
 
         pass
 
-<<<<<<< HEAD
-    def pop(self, detector: "Detector", time: int) -> None:
-        """Method to receive measurements from lower-level entities (i.e. Detectors).
-
-        Arguments:
-            detector (Detector): detector object making a detection.
-            time (int): simulation time of detection.
-        """
-
-=======
     def trigger(self, detector: Detector, info: Dict[str, Any]) -> None:
->>>>>>> 8451b153
         detector_index = self.detectors.index(detector)
         self.trigger_times[detector_index].append(info['time'])
 
