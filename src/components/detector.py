"""Models for photon detection devices.

This module models a single photon detector (SPD) for measurement of individual photons.
It also defines a QSDetector class, which combines models of different hardware devices to measure photon states in different bases.
QSDetector is defined as an abstract template and as implementaions for polarization and time bin qubits.
"""

from abc import ABC, abstractmethod
<<<<<<< HEAD
from typing import TYPE_CHECKING, Any, Dict, List
=======
from typing import TYPE_CHECKING, Any, Dict
>>>>>>> 8b1c7b23

if TYPE_CHECKING:
    from ..kernel.timeline import Timeline

from ..components.photon import Photon
from ..components.beam_splitter import BeamSplitter, FockBeamSplitter
from ..components.switch import Switch
from ..components.interferometer import Interferometer
from ..components.circuit import Circuit
from ..kernel.entity import Entity
from ..kernel.event import Event
from ..kernel.process import Process
from ..utils.encoding import time_bin


class Detector(Entity):
    """Single photon detector device.

    This class models a single photon detector, for detecting photons.
    Can be attached to many different devices to enable different measurement options.

    Attributes:
        name (str): label for detector instance.
        timeline (Timeline): timeline for simulation.
        efficiency (float): probability to successfully measure an incoming photon.
        dark_count (float): average number of false positive detections per second.
        count_rate (float): maximum detection rate; defines detector cooldown time.
        time_resolution (int): minimum resolving power of photon arrival time (in ps).
        photon_counter (int): counts number of detection events.
    """

    _meas_circuit = Circuit(1)
    _meas_circuit.measure(0)

    def __init__(self, name: str, timeline: "Timeline", efficiency=0.9, dark_count=0, count_rate=int(25e6),
                 time_resolution=150):
        Entity.__init__(self, name, timeline)  # Detector is part of the QSDetector, and does not have its own name
        self.efficiency = efficiency
        self.dark_count = dark_count  # measured in 1/s
        self.count_rate = count_rate  # measured in Hz
        self.time_resolution = time_resolution  # measured in ps
        self.next_detection_time = -1
        self.photon_counter = 0

    def init(self):
        """Implementation of Entity interface (see base class)."""
        self.next_detection_time = -1
        self.photon_counter = 0
        self.add_dark_count()

    def get(self, photon=None, **kwargs) -> None:
        """Method to receive a photon for measurement.

        Args:
            photon (Photon): photon to detect (currently unused)

        Keyword Args:
            dark_get (bool): Signifies if the call is the result of a false positive dark count event.
                If true, will ignore probability calculations (default false).

        Side Effects:
            May notify upper entities of a detection event.
        """

        dark_get = kwargs.get("dark_get", False)

        self.photon_counter += 1
        now = self.timeline.now()
        time = round(now / self.time_resolution) * self.time_resolution

<<<<<<< HEAD
        # if get a photon and it has single_atom encoding, measure
        if photon and photon.encoding_type["name"] == "single_atom":
            key = photon.quantum_state
            res = self.timeline.quantum_manager.run_circuit(Detector._meas_circuit, [key],
                                                            self.get_generator().random())
            if not res[key]:
                return

=======
>>>>>>> 8b1c7b23
        if (self.get_generator().random() < self.efficiency or dark_get) and now > self.next_detection_time:
            self.notify({'time': time})
            self.next_detection_time = now + (1e12 / self.count_rate)  # period in ps

    def add_dark_count(self) -> None:
        """Method to schedule false positive detection events.

        Events are scheduled as a Poisson process.

        Side Effects:
            May schedule future `get` method calls.
            May schedule future calls to self.
        """

        if self.dark_count > 0:
<<<<<<< HEAD
            time_to_next = int(self.get_generator().exponential(1 / self.dark_count) * 1e12)  # time to next dark count
=======
            time_to_next = int(self.get_generator().exponential(
                1 / self.dark_count) * 1e12)  # time to next dark count
>>>>>>> 8b1c7b23
            time = time_to_next + self.timeline.now()  # time of next dark count

            process1 = Process(self, "add_dark_count", [])  # schedule photon detection and dark count add in future
            process2 = Process(self, "get", [None], {"dark_get": True})
            event1 = Event(time, process1)
            event2 = Event(time, process2)
            self.timeline.schedule(event1)
            self.timeline.schedule(event2)

    def notify(self, info: Dict[str, Any]):
        """Custom notify function (calls `trigger` method)."""
        for observer in self._observers:
            observer.trigger(self, info)


class QSDetector(Entity, ABC):
    """Abstract QSDetector parent class.

    Provides a template for objects measuring qubits in different encoding schemes.

    Attributes:
        name (str): label for QSDetector instance.
        timeline (Timeline): timeline for simulation.
        detectors (List[Detector]): list of attached detectors.
        trigger_times (List[List[int]]): tracks simulation time of detection events for each detector.
    """

    def __init__(self, name: str, timeline: "Timeline"):
        Entity.__init__(self, name, timeline)
        self.detectors = []
        self.components = []
        self.trigger_times = []

    def init(self):
        for component in self.components:
            component.attach(self)
            component.owner = self.owner

    def update_detector_params(self, detector_id: int, arg_name: str, value: Any) -> None:
        self.detectors[detector_id].__setattr__(arg_name, value)

    @abstractmethod
    def get(self, photon: "Photon", **kwargs) -> None:
        """Abstract method for receiving photons for measurement."""

        pass

    def trigger(self, detector: Detector, info: Dict[str, Any]) -> None:
        # TODO: rewrite
        detector_index = self.detectors.index(detector)
        self.trigger_times[detector_index].append(info['time'])

    def get_photon_times(self):
        return self.trigger_times

    @abstractmethod
    def set_basis_list(self, basis_list: List[int], start_time: int, frequency: float) -> None:
        pass


class QSDetectorPolarization(QSDetector):
    """QSDetector to measure polarization encoded qubits.

    There are two detectors.
    Detectors[0] and detectors[1] are directly connected to the beamsplitter.

    Attributes:
        name (str): label for QSDetector instance.
        timeline (Timeline): timeline for simulation.
        detectors (List[Detector]): list of attached detectors (length 2).
        trigger_times (List[List[int]]): tracks simulation time of detection events for each detector.
        splitter (BeamSplitter): internal beamsplitter object.
    """

    def __init__(self, name: str, timeline: "Timeline"):
        QSDetector.__init__(self, name, timeline)
        for i in range(2):
            d = Detector(name + ".detector" + str(i), timeline)
            self.detectors.append(d)
            d.attach(self)
        self.splitter = BeamSplitter(name + ".splitter", timeline)
<<<<<<< HEAD
        self.splitter.add_receiver(self.detectors[0])
        self.splitter.add_receiver(self.detectors[1])
=======
        self.splitter.set_receiver(0, self.detectors[0])
        self.splitter.set_receiver(1, self.detectors[1])
        
        self.components = [self.splitter, self.detectors[0], self.detectors[1]]
>>>>>>> 8b1c7b23
        self.trigger_times = [[], []]

    def init(self) -> None:
        """Implementation of Entity interface (see base class)."""

        assert len(self.detectors) == 2
        super().init()

    def get(self, photon: "Photon", **kwargs) -> None:
        """Method to receive a photon for measurement.

        Forwards the photon to the internal polariaztion beamsplitter.

        Arguments:
            photon (Photon): photon to measure.

        Side Effects:
            Will call `get` method of attached beamsplitter.
        """

        self.splitter.get(photon)

    def get_photon_times(self):
        times = self.trigger_times
        self.trigger_times = [[], []]
        return times

    def set_basis_list(self, basis_list: List[int], start_time: int, frequency: float) -> None:
        self.splitter.set_basis_list(basis_list, start_time, frequency)

    def update_splitter_params(self, arg_name: str, value: Any) -> None:
        self.splitter.__setattr__(arg_name, value)


class QSDetectorTimeBin(QSDetector):
    """QSDetector to measure time bin encoded qubits.

    There are three detectors.
    The switch is connected to detectors[0] and the interferometer.
    The interferometer is connected to detectors[1] and detectors[2].

    Attributes:
        name (str): label for QSDetector instance.
        timeline (Timeline): timeline for simulation.
        detectors (List[Detector]): list of attached detectors (length 3).
        trigger_times (List[List[int]]): tracks simulation time of detection events for each detector.
        switch (Switch): internal optical switch component.
        interferometer (Interferometer): internal interferometer component.
    """

    def __init__(self, name: str, timeline: "Timeline"):
        QSDetector.__init__(self, name, timeline)
        self.switch = Switch(name + ".switch", timeline)
        self.detectors = [Detector(name + ".detector" + str(i), timeline) for i in range(3)]
        self.switch.add_receiver(self.detectors[0])
        self.interferometer = Interferometer(name + ".interferometer", timeline, time_bin["bin_separation"])
        self.interferometer.add_receiver(self.detectors[1])
        self.interferometer.add_receiver(self.detectors[2])
        self.switch.add_receiver(self.interferometer)

        self.components = [self.switch, self.interferometer] + self.detectors
        self.trigger_times = [[], [], []]

    def init(self):
        """Implementation of Entity interface (see base class)."""

        assert len(self.detectors) == 3
        super().init()

    def get(self, photon, **kwargs):
        """Method to receive a photon for measurement.

        Forwards the photon to the internal fiber switch.

        Args:
            photon (Photon): photon to measure.

        Side Effects:
            Will call `get` method of attached switch.
        """

        self.switch.get(photon)

    def get_photon_times(self):
        times, self.trigger_times = self.trigger_times, [[], [], []]
        return times

    def set_basis_list(self, basis_list: List[int], start_time: int, frequency: float) -> None:
        self.switch.set_basis_list(basis_list, start_time, frequency)

    def update_interferometer_params(self, arg_name: str, value: Any) -> None:
        self.interferometer.__setattr__(arg_name, value)


class QSDetectorFockDirect(QSDetector):
    """QSDetector to directly measure photons in Fock state.

    Used to calculate diagonal density matrix elements.

    Attributes:
        name (str): label for QSDetector instance.
        timeline (Timeline): timeline for simulation.
        src_list (List[int]):
        detectors (List[Detector]): list of attached detectors (length 2).
        trigger_times (List[List[int]]): tracks simulation time of detection events for each detector.
    """

    def __init__(self, name: str, timeline: "Timeline", src_list: List[str]):
        super().__init__(name, timeline)
        assert len(src_list) == 2
        self.src_list = src_list
        for i in range(2):
            d = Detector(name + ".detector" + str(i), timeline)
            self.detectors.append(d)
            d.attach(self)
        self.trigger_times = [[], []]

    def init(self):
        pass

    def get(self, photon: "Photon", **kwargs):
        src = kwargs["src"]
        # measure (0/1 determines existence of photons in encoding)
        res = Photon.measure(None, photon, self.get_generator())
        if res:
            detector_num = self.src_list.index(src)
            self.detectors[detector_num].get()

    def get_photon_times(self) -> List[List[int]]:
        trigger_times = self.trigger_times
        self.trigger_times = [[], []]
        return trigger_times

    # does nothing for this class
    def set_basis_list(self, basis_list: List[int], start_time: int, frequency: int) -> None:
        pass


class QSDetectorFockInterference(QSDetector):
    """WIP"""

    def __init__(self, name: str, timeline: "Timeline"):
        super().__init__(name, timeline)
        self.beamsplitter = FockBeamSplitter(name + ".beamsplitter", timeline)
        for i in range(2):
            d = Detector(name + ".detector" + str(i), timeline)
            self.beamsplitter.add_receiver(d)
            self.detectors.append(d)
            d.attach(self)

        # default circuit: no phase applied
        self._circuit = Circuit(2)

        self.trigger_times = [[], []]

    def init(self):
        pass

    def get(self, photon, **kwargs):
        # check if we have non-null photon
        if not photon.is_null:
            state = self.timeline.quantum_manager.get(photon.quantum_state)

            # if entangled, apply phase gate
            if len(state.keys) == 2:
                self.timeline.quantum_manager.run_circuit(self._circuit, state.keys)

            self.beamsplitter.get(photon)

    def get_photon_times(self) -> List[List[int]]:
        trigger_times = self.trigger_times
        self.trigger_times = [[], []]
        return trigger_times

    # does nothing for this class
    def set_basis_list(self, basis_list: List[int], start_time: int, frequency: float) -> None:
        pass

    def set_phase(self, phase: float):
        self._circuit = Circuit(2)
        self._circuit.phase(0, phase)<|MERGE_RESOLUTION|>--- conflicted
+++ resolved
@@ -6,11 +6,7 @@
 """
 
 from abc import ABC, abstractmethod
-<<<<<<< HEAD
 from typing import TYPE_CHECKING, Any, Dict, List
-=======
-from typing import TYPE_CHECKING, Any, Dict
->>>>>>> 8b1c7b23
 
 if TYPE_CHECKING:
     from ..kernel.timeline import Timeline
@@ -81,7 +77,6 @@
         now = self.timeline.now()
         time = round(now / self.time_resolution) * self.time_resolution
 
-<<<<<<< HEAD
         # if get a photon and it has single_atom encoding, measure
         if photon and photon.encoding_type["name"] == "single_atom":
             key = photon.quantum_state
@@ -90,8 +85,6 @@
             if not res[key]:
                 return
 
-=======
->>>>>>> 8b1c7b23
         if (self.get_generator().random() < self.efficiency or dark_get) and now > self.next_detection_time:
             self.notify({'time': time})
             self.next_detection_time = now + (1e12 / self.count_rate)  # period in ps
@@ -107,12 +100,8 @@
         """
 
         if self.dark_count > 0:
-<<<<<<< HEAD
-            time_to_next = int(self.get_generator().exponential(1 / self.dark_count) * 1e12)  # time to next dark count
-=======
             time_to_next = int(self.get_generator().exponential(
                 1 / self.dark_count) * 1e12)  # time to next dark count
->>>>>>> 8b1c7b23
             time = time_to_next + self.timeline.now()  # time of next dark count
 
             process1 = Process(self, "add_dark_count", [])  # schedule photon detection and dark count add in future
@@ -143,7 +132,6 @@
     def __init__(self, name: str, timeline: "Timeline"):
         Entity.__init__(self, name, timeline)
         self.detectors = []
-        self.components = []
         self.trigger_times = []
 
     def init(self):
@@ -194,15 +182,8 @@
             self.detectors.append(d)
             d.attach(self)
         self.splitter = BeamSplitter(name + ".splitter", timeline)
-<<<<<<< HEAD
         self.splitter.add_receiver(self.detectors[0])
         self.splitter.add_receiver(self.detectors[1])
-=======
-        self.splitter.set_receiver(0, self.detectors[0])
-        self.splitter.set_receiver(1, self.detectors[1])
-        
-        self.components = [self.splitter, self.detectors[0], self.detectors[1]]
->>>>>>> 8b1c7b23
         self.trigger_times = [[], []]
 
     def init(self) -> None:
