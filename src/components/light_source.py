--- conflicted
+++ resolved
@@ -4,11 +4,8 @@
 These classes should be connected to one or two entities, respectively, that are capable of receiving photons.
 """
 
-<<<<<<< HEAD
 from typing import List
 
-=======
->>>>>>> 8b1c7b23
 from numpy import multiply
 
 from .photon import Photon
@@ -89,11 +86,7 @@
 
             for _ in range(num_photons):
                 wavelength = self.linewidth * self.get_generator().standard_normal() + self.wavelength
-<<<<<<< HEAD
                 new_photon = Photon(str(i), self.timeline,
-=======
-                new_photon = Photon(str(i),
->>>>>>> 8b1c7b23
                                     wavelength=wavelength,
                                     location=self.owner,
                                     encoding_type=self.encoding_type,
@@ -117,7 +110,7 @@
         timeline (Timeline): timeline for simulation
         frequency (float): frequency (in Hz) of photon creation.
         wavelengths (List[float]): wavelengths (in nm) of emitted entangled photons.
-        bandwidth (float): st. dev. in photon wavelength (in nm) (currently unused).
+        linewidth (float): st. dev. in photon wavelength (in nm) (currently unused).
         mean_photon_num (float): mean number of photons emitted each period.
         encoding_type (Dict): encoding scheme of emitted photons (as defined in the encoding module).
         phase_error (float): phase error applied to qubits.
@@ -144,18 +137,7 @@
                 This is ignored for the absorptive encoding type.
         """
 
-<<<<<<< HEAD
         log.logger.info("SPDC sourcee {} emitting {} photons".format(self.name, len(state_list)))
-=======
-        time = self.timeline.now()
-
-        for state in state_list:
-            num_photon_pairs = self.get_generator().poisson(
-                self.mean_photon_num)
-
-            if self.get_generator().random() < self.phase_error:
-                state = multiply([1, -1], state)
->>>>>>> 8b1c7b23
 
         time = self.timeline.now()
 
@@ -203,7 +185,8 @@
 
         else:
             for state in state_list:
-                num_photon_pairs = self.get_generator().poisson(self.mean_photon_num)
+                num_photon_pairs = self.get_generator().poisson(
+                self.mean_photon_num)
 
                 if self.get_generator().random() < self.phase_error:
                     state = multiply([1, -1], state)
