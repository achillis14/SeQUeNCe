--- conflicted
+++ resolved
@@ -1,11 +1,5 @@
-__all__ = ["beam_splitter", "bsm", "detector", "interferometer", "light_source", "memory", "optical_channel", "photon",
-           "spdc_lens", "switch", "circuit"]
-
+__all__ = ['beam_splitter', 'bsm', 'detector', 'interferometer', 'light_source', 'memory', 'optical_channel', 'photon',
+           'spdc_lens', 'switch', 'circuit']
 
 def __dir__():
-<<<<<<< HEAD
-    return 'beam_splitter', 'bsm', 'detector', 'interferometer', 'light_source', 'memory', 'optical_channel', 'photon', \
-           'spdc_lens', 'switch'
-=======
-    return sorted(__all__)
->>>>>>> 9c4dd2a1
+    return sorted(__all__)