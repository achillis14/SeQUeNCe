"""Definition of abstract Entity class.

This module defines the Entity class, inherited by all physical simulation elements (including hardware and photons).
"""

from abc import ABC, abstractmethod
from typing import TYPE_CHECKING, Any, Dict
from numpy.random import default_rng
from numpy.random._generator import Generator

if TYPE_CHECKING:
    from .timeline import Timeline
    from ..components.photon import Photon


class Entity(ABC):
    """Abstract Entity class.
    Entity should use the provided pseudo random number generator (PRNG) to
    produce reproducible random numbers. As a result, simulations with the same
<<<<<<< HEAD
    seed can reproduce identical results. Function "get_generator" returns the PRNG.
=======
    seed could reproduce identical results. Function "get_generator" allows to
    get the PRNG.
>>>>>>> 8b1c7b23

    Attributes:
        name (str): name of the entity.
        timeline (Timeline): the simulation timeline for the entity.
        owner (Entity): another entity that owns or aggregates the current entity.
        _observers (List): a list of observers for the entity.
        _receivers (List[Entity]): a list of entities that receive photons from current component.
    """

    def __init__(self, name: str, timeline: "Timeline") -> None:
        """Constructor for entity class.

        Args:
            name (str): name of entity.
            timeline (Timeline): timeline for simulation.
        """
        self.name = "" if name is None else name
        self.timeline = timeline
        self.owner = None

        self._receivers = []
        self._observers = []
<<<<<<< HEAD

=======
>>>>>>> 8b1c7b23
        timeline.add_entity(self)

    @abstractmethod
    def init(self) -> None:
        """Method to initialize entity (abstract).

        Entity `init` methods are invoked for all timeline entities when the timeline is initialized.
        This method can be used to perform any necessary functions before simulation.
        """

        pass

<<<<<<< HEAD
    def add_receiver(self, receiver: "Entity"):
        self._receivers.append(receiver)
=======
    def attach(self, observer: Any) -> None:
        """Method to add an ovserver (to receive hardware updates)."""
>>>>>>> 8b1c7b23

    def attach(self, observer: Any) -> None:
        """Method to add an observer (to receive hardware updates)."""

        if observer not in self._observers:
            self._observers.append(observer)

    def detach(self, observer: Any) -> None:
        """Method to remove an observer."""

        self._observers.remove(observer)

    def notify(self, info: Dict[str, Any]) -> None:
        """Method to notify all attached observers of an update."""

        for observer in self._observers:
            observer.update(self, info)

<<<<<<< HEAD
    def get(self, photon: "Photon", **kwargs):
        """Method for an entity to receive a photon.

        If entity is a node, may forward to external quantum channel.
        Must be overwritten to be used, or will raise exception.

        Args:
            photon (Photon): photon received by the entity.
            **kwargs: other arguments required by a particular hardware component.
        """

        raise Exception("get method called on non-receiving class.")

=======
>>>>>>> 8b1c7b23
    def remove_from_timeline(self) -> None:
        """Method to remove entity from attached timeline.

        This is to allow unused entities to be garbage collected.
        """
        self.timeline.remove_entity_by_name(self.name)
<<<<<<< HEAD

    def get_generator(self) -> Generator:
        """Method to get random generator of parent node.

        If entity is not attached to a node, return default generator.
        """
        if hasattr(self.owner, "generator"):
            return self.owner.get_generator()
        else:
            return default_rng()

=======

    def get_generator(self) -> Generator:
        """Method to get random generator of parent node.

        If entity is not attached to a node, return default generator.
        """
        if hasattr(self.owner, "generator"):
            return self.owner.get_generator()
        else:
            return default_rng()

>>>>>>> 8b1c7b23
    def change_timeline(self, timeline: "Timeline"):
        self.remove_from_timeline()
        self.timeline = timeline
        self.timeline.add_entity(self)<|MERGE_RESOLUTION|>--- conflicted
+++ resolved
@@ -17,12 +17,7 @@
     """Abstract Entity class.
     Entity should use the provided pseudo random number generator (PRNG) to
     produce reproducible random numbers. As a result, simulations with the same
-<<<<<<< HEAD
     seed can reproduce identical results. Function "get_generator" returns the PRNG.
-=======
-    seed could reproduce identical results. Function "get_generator" allows to
-    get the PRNG.
->>>>>>> 8b1c7b23
 
     Attributes:
         name (str): name of the entity.
@@ -45,10 +40,7 @@
 
         self._receivers = []
         self._observers = []
-<<<<<<< HEAD
 
-=======
->>>>>>> 8b1c7b23
         timeline.add_entity(self)
 
     @abstractmethod
@@ -61,13 +53,8 @@
 
         pass
 
-<<<<<<< HEAD
-    def add_receiver(self, receiver: "Entity"):
+    def add_receiver(self, receiver: "Entity") -> None:
         self._receivers.append(receiver)
-=======
-    def attach(self, observer: Any) -> None:
-        """Method to add an ovserver (to receive hardware updates)."""
->>>>>>> 8b1c7b23
 
     def attach(self, observer: Any) -> None:
         """Method to add an observer (to receive hardware updates)."""
@@ -86,7 +73,6 @@
         for observer in self._observers:
             observer.update(self, info)
 
-<<<<<<< HEAD
     def get(self, photon: "Photon", **kwargs):
         """Method for an entity to receive a photon.
 
@@ -100,15 +86,12 @@
 
         raise Exception("get method called on non-receiving class.")
 
-=======
->>>>>>> 8b1c7b23
     def remove_from_timeline(self) -> None:
         """Method to remove entity from attached timeline.
 
         This is to allow unused entities to be garbage collected.
         """
         self.timeline.remove_entity_by_name(self.name)
-<<<<<<< HEAD
 
     def get_generator(self) -> Generator:
         """Method to get random generator of parent node.
@@ -120,19 +103,6 @@
         else:
             return default_rng()
 
-=======
-
-    def get_generator(self) -> Generator:
-        """Method to get random generator of parent node.
-
-        If entity is not attached to a node, return default generator.
-        """
-        if hasattr(self.owner, "generator"):
-            return self.owner.get_generator()
-        else:
-            return default_rng()
-
->>>>>>> 8b1c7b23
     def change_timeline(self, timeline: "Timeline"):
         self.remove_from_timeline()
         self.timeline = timeline
