--- conflicted
+++ resolved
@@ -88,41 +88,6 @@
     while sockets:
         readable, writeable, exceptional = select.select(sockets, [], [], 1)
         for s in readable:
-<<<<<<< HEAD
-            msg = recv_msg_with_length(s)
-            return_val = None
-
-            tick = time()
-            if msg.type == QuantumManagerMsgType.CLOSE:
-                s.close()
-                sockets.remove(s)
-                break
-
-            elif msg.type == QuantumManagerMsgType.GET:
-                assert len(msg.args) == 0
-                return_val = qm.get(msg.keys[0])
-
-            elif msg.type == QuantumManagerMsgType.RUN:
-                assert len(msg.args) == 2 or len(msg.args) == 3
-                # circuit, keys = msg.args
-                return_val = qm.run_circuit(*msg.args)
-                if len(return_val) == 0:
-                    return_val = None
-
-            elif msg.type == QuantumManagerMsgType.SET:
-                assert len(msg.args) == 1
-                amplitudes = msg.args[0]
-                qm.set(msg.keys, amplitudes)
-
-            elif msg.type == QuantumManagerMsgType.REMOVE:
-                assert len(msg.keys) == 1
-                assert len(msg.args) == 0
-                key = msg.keys[0]
-                qm.remove(key)
-
-            elif msg.type == QuantumManagerMsgType.TERMINATE:
-                for s in sockets:
-=======
             msgs = recv_msg_with_length(s)
 
             traffic_counter += 1
@@ -133,7 +98,6 @@
 
                 tick = time()
                 if msg.type == QuantumManagerMsgType.CLOSE:
->>>>>>> 96b18f62
                     s.close()
                     sockets.remove(s)
                     break
@@ -143,9 +107,8 @@
                     return_val = qm.get(msg.keys[0])
 
                 elif msg.type == QuantumManagerMsgType.RUN:
-                    assert len(msg.args) == 2
-                    circuit, keys = msg.args
-                    return_val = qm.run_circuit(circuit, keys)
+                    assert len(msg.args) == 2 or len(msg.args) == 3
+                    return_val = qm.run_circuit(*msg.args)
                     if len(return_val) == 0:
                         return_val = None
 
