--- conflicted
+++ resolved
@@ -899,16 +899,8 @@
     def __init__(self, name, timeline, **kwargs):
         Entity.__init__(self, name, timeline)
         self.components = kwargs.get("components", {})
-<<<<<<< HEAD
-        # cchannels: use dictionary store classical channels
-        #  { another node name : ClassicalChannel }
-        self.cchannels = kwargs.get("cchannels", {})  # mapping of destination node names to classical channels
-        self.qchannels = kwargs.get("qchannels", {})  # mapping of destination node names to quantum channels
-        self.message = None  # temporary storage for message received through classical channel
-=======
         self.cchannels = {}  # mapping of destination node names to classical channels
         self.qchannels = {}  # mapping of destination node names to quantum channels
->>>>>>> 86b851f7
         self.protocols = []
 
     def init(self):
