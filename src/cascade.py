--- conflicted
+++ resolved
@@ -385,13 +385,9 @@
                 if (val>>i)&1 == 1:
                     counter += 1
                 i+=1
-<<<<<<< HEAD
-        if self.cur_key>1:
-            self.error_bit_rate = counter / (self.keylen * (self.cur_key - 1))
-=======
+
         if len(self.valid_keys) > 1:
             self.error_bit_rate = counter / (self.keylen * (len(self.valid_keys)))
->>>>>>> 18bf5ade
         else:
             self.error_bit_rate = 0
         self.time_cost = self.end_time - self.start_time
